module.exports = {
  root: true,
  env: {
    es2021: true
  },
  extends: [
    "eslint:recommended",
    "plugin:@typescript-eslint/eslint-recommended",
    "plugin:@typescript-eslint/recommended"
  ],
  plugins: ["@typescript-eslint", "prettier"],
  ignorePatterns: ["/.eslintrc.cjs", "/lib", "/dist", "/vite.config.ts"],
  rules: {
    "prettier/prettier": "error",
    "no-console": "warn",
    "@typescript-eslint/prefer-nullish-coalescing": "error",
    "curly": ["warn", "multi-line", "consistent"],
<<<<<<< HEAD
    "spaced-comment": ["warn", "always"]
=======
    "spaced-comment": ["warn", "always", {"markers": ["/"]}]
>>>>>>> 9c3b6686
  }
};<|MERGE_RESOLUTION|>--- conflicted
+++ resolved
@@ -15,10 +15,6 @@
     "no-console": "warn",
     "@typescript-eslint/prefer-nullish-coalescing": "error",
     "curly": ["warn", "multi-line", "consistent"],
-<<<<<<< HEAD
-    "spaced-comment": ["warn", "always"]
-=======
     "spaced-comment": ["warn", "always", {"markers": ["/"]}]
->>>>>>> 9c3b6686
   }
 };