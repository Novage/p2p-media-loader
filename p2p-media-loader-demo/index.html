--- conflicted
+++ resolved
@@ -1,41 +1,20 @@
 <!doctype html>
 <html lang="en">
-  <head>
-    <meta charset="UTF-8" />
-    <meta name="viewport" content="width=device-width, initial-scale=1.0" />
+<head>
+    <meta charset="UTF-8"/>
+    <meta name="viewport" content="width=device-width, initial-scale=1.0"/>
     <title>Vite + React + TS</title>
-<<<<<<< HEAD
+    <script type="text/javascript" src="https://cdn.jsdelivr.net/npm/hls.js@latest/dist/hls.min.js"></script>
     <script type="text/javascript" src="https://cdn.jsdelivr.net/npm/clappr@latest"></script>
-    <script type="text/javascript" src="https://cdn.jsdelivr.net/gh/clappr/clappr-level-selector-plugin@latest/dist/level-selector.min.js"></script>
-    <script type="text/javascript" src="https://cdn.jsdelivr.net/npm/shaka-player@~4.6.0/dist/shaka-player.compiled.min.js"></script>
-    <script type="text/javascript" src="https://cdn.jsdelivr.net/gh/clappr/dash-shaka-playback@latest/dist/dash-shaka-playback.external.js"></script>
+    <script type="text/javascript"
+            src="https://cdn.jsdelivr.net/gh/clappr/clappr-level-selector-plugin@latest/dist/level-selector.min.js"></script>
+    <script type="text/javascript"
+            src="https://cdn.jsdelivr.net/npm/shaka-player@~4.6.0/dist/shaka-player.compiled.min.js"></script>
+    <script type="text/javascript"
+            src="https://cdn.jsdelivr.net/gh/clappr/dash-shaka-playback@latest/dist/dash-shaka-playback.external.js"></script>
 </head>
 <body>
 <div id="root"></div>
 <script type="module" src="/src/main.tsx"></script>
 </body>
-=======
-    <script type="text/javascript" src="https://cdn.jsdelivr.net/npm/hls.js@latest/dist/hls.min.js"></script>
-    <script
-      type="text/javascript"
-      src="https://cdn.jsdelivr.net/npm/clappr@latest"
-    ></script>
-    <script
-      type="text/javascript"
-      src="https://cdn.jsdelivr.net/gh/clappr/clappr-level-selector-plugin@latest/dist/level-selector.min.js"
-    ></script>
-    <script
-      type="text/javascript"
-      src="https://cdn.jsdelivr.net/npm/shaka-player@latest/dist/shaka-player.compiled.min.js"
-    ></script>
-    <script
-      type="text/javascript"
-      src="https://cdn.jsdelivr.net/gh/clappr/dash-shaka-playback@latest/dist/dash-shaka-playback.external.js"
-    ></script>
-  </head>
-  <body>
-    <div id="root"></div>
-    <script type="module" src="/src/main.tsx"></script>
-  </body>
->>>>>>> a1b80ae6
 </html>