import { useEffect, useRef, useState } from "react";
import { Engine as HlsJsEngine } from "p2p-media-loader-hlsjs";
import { Engine as ShakaEngine } from "p2p-media-loader-shaka";
import Hls from "hls.js";
import DPlayer from "dplayer";
// @ts-ignore
import shakaLib from "shaka-player";
import muxjs from "mux.js";

window.muxjs = muxjs;

const players = [
  "hlsjs",
  "hls-dplayer",
  "shaka-dplayer",
  "shaka-player",
] as const;
type Player = (typeof players)[number];
type ShakaPlayer = shaka.Player;
type ExtendedWindow = Window & { videoPlayer?: { destroy?: () => void } };

const videoUrl = {
  bigBunnyBuck: "https://test-streams.mux.dev/x36xhzz/x36xhzz.m3u8",
  byteRangeVideo:
    "https://devstreaming-cdn.apple.com/videos/streaming/examples/bipbop_16x9/bipbop_16x9_variant.m3u8",
  live: "https://fcc3ddae59ed.us-west-2.playback.live-video.net/api/video/v1/us-west-2.893648527354.channel.DmumNckWFTqz.m3u8",
  advancedVideo:
    "https://devstreaming-cdn.apple.com/videos/streaming/examples/adv_dv_atmos/main.m3u8",
  advancedVideo2:
    "https://devstreaming-cdn.apple.com/videos/streaming/examples/bipbop_adv_example_hevc/master.m3u8",
  advancedVideo3:
    "https://devstreaming-cdn.apple.com/videos/streaming/examples/img_bipbop_adv_example_ts/master.m3u8",
  advancedVideo4:
    "https://devstreaming-cdn.apple.com/videos/streaming/examples/img_bipbop_adv_example_fmp4/master.m3u8",
  basicExample:
    "https://devstreaming-cdn.apple.com/videos/streaming/examples/bipbop_4x3/bipbop_4x3_variant.m3u8",
  bigBunnyBuckDash: "https://dash.akamaized.net/akamai/bbb_30fps/bbb_30fps.mpd",
  live2: "https://cph-p2p-msl.akamaized.net/hls/live/2000341/test/master.m3u8",
  live2OnlyLevel4:
    "https://cph-p2p-msl.akamaized.net/hls/live/2000341/test/level_4.m3u8",
  dashLiveWithSeparateVideoAudio:
    "https://livesim.dashif.org/livesim/testpic_2s/Manifest.mpd",
  hlsAkamaiLive:
    "https://cph-p2p-msl.akamaized.net/hls/live/2000341/test/master.m3u8",
  mss: "https://playready.directtaps.net/smoothstreaming/SSWSS720H264/SuperSpeedway_720.ism/Manifest",
};

function App() {
  const [playerType, setPlayerType] = useState<Player | undefined>(
    localStorage.player
  );
  const [url, setUrl] = useState<string>(localStorage.videoUrl);
  const shakaEngine = useRef<ShakaEngine>(new ShakaEngine(shakaLib));
  const hlsEngine = useRef<HlsJsEngine>(new HlsJsEngine());
  const containerRef = useRef<HTMLDivElement>(null);
  const videoRef = useRef<HTMLVideoElement>(null);

  useEffect(() => {
    if (
      !Hls.isSupported() ||
      (window as unknown as ExtendedWindow).videoPlayer
    ) {
      return;
    }
    if (!localStorage.player) {
      localStorage.player = "hls-dplayer";
      setPlayerType("hls-dplayer");
    }
    if (!localStorage.videoUrl) {
      localStorage.videoUrl = videoUrl.live2;
      setUrl(videoUrl.live2);
    }
<<<<<<< HEAD
    let player: DPlayer | Hls;
    const url = videoUrl.live2OnlyLevel4;

    switch (playerType) {
      case "dplayer": {
        player = new DPlayer({
          container: containerRef.current,
          video: {
            url,
            type: "customHls",
            customType: {
              customHls: (video: HTMLVideoElement) => {
                const engine = new HlsJsEngine();
                const hls = new Hls({
                  ...engine.getConfig(),
                });
                engine.initHlsJsEvents(hls);
                hls.loadSource(video.src);
                hls.attachMedia(video);
              },
            },
          },
        });
        (window as unknown as ExtendedWindow).player = player;
=======

    switch (playerType) {
      case "hls-dplayer":
        initHlsDplayer(url);
        break;
      case "hlsjs":
        initHlsJsPlayer(url);
>>>>>>> f21e82f5
        break;
      case "shaka-dplayer":
        initShakaDplayer(url);
        break;
      case "shaka-player":
        initShakaPlayer(url);
        break;
    }
  }, [playerType, url]);

  const setPlayerToWindow = (player: DPlayer | ShakaPlayer | Hls) => {
    (window as unknown as ExtendedWindow).videoPlayer = player;
  };

  const initShakaDplayer = (url: string) => {
    const engine = shakaEngine.current;
    const player = new DPlayer({
      container: containerRef.current,
      video: {
        url,
        type: "customHlsOrDash",
        customType: {
          customHlsOrDash: (video: HTMLVideoElement) => {
            const src = video.src;
            const shakaPlayer = new shakaLib.Player(video);
            const onError = (error: { code: number }) => {
              // eslint-disable-next-line no-console
              console.error("Error code", error.toString(), "object", error);
            };
            shakaPlayer.addEventListener("error", (event: { code: number }) => {
              onError(event);
            });
            engine.initShakaPlayer(shakaPlayer);
            shakaPlayer.load(src).catch(onError);
          },
        },
      },
    });
    setPlayerToWindow(player);
  };

  const initShakaPlayer = (url: string) => {
    if (!videoRef.current) return;
    const engine = shakaEngine.current;

    const player = new shakaLib.Player(videoRef.current);
    const onError = (error: { code: unknown }) => {
      // eslint-disable-next-line no-console
      console.error("Error code", error.code, "object", error);
    };
    player.addEventListener("error", (event: { detail: { code: unknown } }) => {
      onError(event.detail);
    });
    engine.initShakaPlayer(player);
    player.load(url).catch(onError);

    setPlayerToWindow(player);
  };

  const initHlsJsPlayer = (url: string) => {
    if (!videoRef.current) return;
    const engine = hlsEngine.current;
    const hls = new Hls({
      ...engine.getConfig(),
    });
    hls.loadSource(url);
    hls.attachMedia(videoRef.current);
    setPlayerToWindow(hls);

    // setTimeout(() => {
    //   hls.destroy();
    //   console.log("DESTROY");
    // }, 5000);
    // setTimeout(() => {
    //   if (!videoRef.current) return;
    //   hls.loadSource(url);
    //   hls.attachMedia(videoRef.current);
    //   console.log("LOAD");
    // }, 10000);
  };

  const initHlsDplayer = (url: string) => {
    const engine = hlsEngine.current;
    const player = new DPlayer({
      container: containerRef.current,
      video: {
        url,
        type: "customHls",
        customType: {
          customHls: (video: HTMLVideoElement) => {
            const hls = new Hls({
              ...engine.getConfig(),
            });
            hls.loadSource(video.src);
            hls.attachMedia(video);
          },
        },
      },
    });
    setPlayerToWindow(player);
  };

  const destroyAndWindowPlayer = () => {
    const extendedWindow = window as ExtendedWindow;
    extendedWindow.videoPlayer?.destroy?.();
    extendedWindow.videoPlayer = undefined;
  };

  const onPlayerTypeChange = (newPlayer: Player) => {
    localStorage.player = newPlayer;
    setPlayerType(newPlayer);
    destroyAndWindowPlayer();
  };

  const onVideoUrlChange = (url: string) => {
    localStorage.url = url;
    setUrl(url);
    destroyAndWindowPlayer();
  };

  return (
    <div style={{ textAlign: "center", width: 1000, margin: "auto" }}>
      <div style={{ marginBottom: 20 }}>
        <h1>This is Demo</h1>
        <div style={{ textAlign: "start" }}>
          <select
            value={playerType}
            onChange={(event) =>
              onPlayerTypeChange(event.target.value as Player)
            }
          >
            {players.map((player) => {
              return (
                <option key={player} value={player}>
                  {player}
                </option>
              );
            })}
          </select>
          <select
            value={url}
            onChange={(event) => onVideoUrlChange(event.target.value)}
          >
            {Object.entries(videoUrl).map(([name, url]) => {
              return (
                <option key={name} value={url}>
                  {name}
                </option>
              );
            })}
          </select>
        </div>
      </div>
      <div style={{ display: "flex", justifyContent: "center" }}>
        <div
          ref={containerRef}
          id="player-container"
          style={{ width: 1000 }}
        ></div>
      </div>
      {!!playerType && ["hlsjs", "shaka-player"].includes(playerType) && (
        <video ref={videoRef} controls muted style={{ width: 800 }} />
      )}
    </div>
  );
}

export default App;<|MERGE_RESOLUTION|>--- conflicted
+++ resolved
@@ -70,32 +70,6 @@
       localStorage.videoUrl = videoUrl.live2;
       setUrl(videoUrl.live2);
     }
-<<<<<<< HEAD
-    let player: DPlayer | Hls;
-    const url = videoUrl.live2OnlyLevel4;
-
-    switch (playerType) {
-      case "dplayer": {
-        player = new DPlayer({
-          container: containerRef.current,
-          video: {
-            url,
-            type: "customHls",
-            customType: {
-              customHls: (video: HTMLVideoElement) => {
-                const engine = new HlsJsEngine();
-                const hls = new Hls({
-                  ...engine.getConfig(),
-                });
-                engine.initHlsJsEvents(hls);
-                hls.loadSource(video.src);
-                hls.attachMedia(video);
-              },
-            },
-          },
-        });
-        (window as unknown as ExtendedWindow).player = player;
-=======
 
     switch (playerType) {
       case "hls-dplayer":
@@ -103,7 +77,6 @@
         break;
       case "hlsjs":
         initHlsJsPlayer(url);
->>>>>>> f21e82f5
         break;
       case "shaka-dplayer":
         initShakaDplayer(url);
@@ -169,20 +142,10 @@
     const hls = new Hls({
       ...engine.getConfig(),
     });
+    engine.initHlsJsEvents(hls);
     hls.loadSource(url);
     hls.attachMedia(videoRef.current);
     setPlayerToWindow(hls);
-
-    // setTimeout(() => {
-    //   hls.destroy();
-    //   console.log("DESTROY");
-    // }, 5000);
-    // setTimeout(() => {
-    //   if (!videoRef.current) return;
-    //   hls.loadSource(url);
-    //   hls.attachMedia(videoRef.current);
-    //   console.log("LOAD");
-    // }, 10000);
   };
 
   const initHlsDplayer = (url: string) => {
@@ -197,6 +160,7 @@
             const hls = new Hls({
               ...engine.getConfig(),
             });
+            engine.initHlsJsEvents(hls);
             hls.loadSource(video.src);
             hls.attachMedia(video);
           },
