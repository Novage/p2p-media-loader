--- conflicted
+++ resolved
@@ -139,14 +139,7 @@
         type: "customHls",
         customType: {
           customHls: (video: HTMLVideoElement) => {
-<<<<<<< HEAD
-            const hls = new Hls(engine.getConfig());
-=======
-            const hls = new window.Hls({
-              ...engine.getConfig(),
-              liveSyncDurationCount: 7,
-            });
->>>>>>> a1b80ae6
+            const hls = new window.Hls(engine.getConfig());
             engine.setHls(hls);
             hls.loadSource(video.src);
             hls.attachMedia(video);
