--- conflicted
+++ resolved
@@ -67,13 +67,10 @@
       localStorage.player = "hls-dplayer";
       setPlayerType("hls-dplayer");
     }
-<<<<<<< HEAD
     if (!localStorage.streamUrl) {
       localStorage.streamUrl = streamUrl.live2;
       setUrl(streamUrl.live2);
     }
-=======
->>>>>>> bca5ba1b
 
     createNewPlayer();
   }, [playerType]);
@@ -178,18 +175,14 @@
   };
 
   const onVideoUrlChange = (url: string) => {
-<<<<<<< HEAD
     localStorage.streamUrl = url;
-=======
-    localStorage.videoUrl = url;
->>>>>>> bca5ba1b
     setUrl(url);
   };
 
   const createNewPlayer = () => {
     if (!localStorage.videoUrl) {
-      localStorage.videoUrl = videoUrl.live2;
-      setUrl(videoUrl.live2);
+      localStorage.streamUrl = streamUrl.live2;
+      setUrl(streamUrl.live2);
     }
     switch (playerType) {
       case "hls-dplayer":
