--- conflicted
+++ resolved
@@ -23,32 +23,6 @@
     destroy(): void;
   }
 
-<<<<<<< HEAD
-  export type TrackerEvent = "update" | "peer" | "warning" | "error";
-
-  export type TrackerEventHandler<E extends TrackerEvent> = E extends "update"
-    ? (data: object) => void
-    : E extends "peer"
-    ? (peer: PeerConnection) => void
-    : E extends "warning"
-    ? (warning: unknown) => void
-    : E extends "error"
-    ? (error: unknown) => void
-    : never;
-
-  type PeerEvent = "connect" | "data" | "close" | "error";
-
-  export type PeerConnectionEventHandler<E extends PeerEvent> =
-    E extends "connect"
-      ? () => void
-      : E extends "data"
-      ? (data: Uint8Array) => void
-      : E extends "close"
-      ? () => void
-      : E extends "error"
-      ? (error: { code: string }) => void
-      : never;
-=======
   export type TrackerClientEvents = {
     update: (data: object) => void;
     peer: (peer: PeerConnection) => void;
@@ -62,7 +36,6 @@
     close: () => void;
     error: (error: { code: string }) => void;
   };
->>>>>>> e6b4f2d7
 
   export type PeerConnection = {
     id: string;
