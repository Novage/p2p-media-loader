--- conflicted
+++ resolved
@@ -96,14 +96,8 @@
       if (data) {
         engineRequest.resolve(
           data,
-<<<<<<< HEAD
-          bandwidth:
-            this.bandwidthCalculator.getBandwidthForLastNSplicedSeconds(3),
-        });
-=======
-          this.bandwidthCalculator.getBandwidthForLastNSeconds(3)
+          this.bandwidthCalculator.getBandwidthForLastNSplicedSeconds(3),
         );
->>>>>>> f9382a6c
       }
     } else {
       this.engineRequests.set(segment, engineRequest);
