--- conflicted
+++ resolved
@@ -1,49 +1,16 @@
 import { PeerConnection } from "bittorrent-tracker";
-<<<<<<< HEAD
-import { P2PRequest } from "../request-container";
-import { Segment, Settings } from "../types";
-import * as Command from "./command";
-import * as Utils from "../utils/utils";
-import debug from "debug";
-
-const { PeerCommandType } = Command;
-
-export class PeerRequestError extends Error {
-  constructor(
-    readonly type:
-      | "abort"
-      | "request-timeout"
-      | "response-bytes-mismatch"
-      | "segment-absent"
-      | "peer-closed"
-      | "destroy"
-  ) {
-    super();
-  }
-}
-
-=======
-import {
-  JsonSegmentAnnouncement,
-  PeerCommand,
-  PeerSegmentAnnouncementCommand,
-  PeerSegmentCommand,
-  PeerSegmentRequestCommand,
-  PeerSendSegmentCommand,
-} from "../internal-types";
-import { PeerCommandType, PeerSegmentStatus } from "../enums";
 import {
   Request,
   RequestControls,
   RequestError,
   PeerRequestErrorType,
 } from "../request";
+import * as Command from "./command";
 import { Segment, Settings } from "../types";
-import * as PeerUtil from "../utils/peer";
 import * as Utils from "../utils/utils";
 import debug from "debug";
 
->>>>>>> e6b4f2d7
+const { PeerCommandType } = Command;
 type PeerEventHandlers = {
   onPeerClosed: (peer: Peer) => void;
   onSegmentRequested: (peer: Peer, segmentId: number) => void;
@@ -56,16 +23,9 @@
 
 export class Peer {
   readonly id: string;
-<<<<<<< HEAD
-  private connection?: PeerConnection;
-  private connections = new Set<PeerConnection>();
+  private requestContext?: { request: Request; controls: RequestControls };
   private loadedSegments = new Set<number>();
   private httpLoadingSegments = new Set<number>();
-  private request?: PeerRequest;
-=======
-  private segments = new Map<string, PeerSegmentStatus>();
-  private requestContext?: { request: Request; controls: RequestControls };
->>>>>>> e6b4f2d7
   private readonly logger = debug("core:peer");
   private isUploadingSegment = false;
 
@@ -74,49 +34,18 @@
     private readonly eventHandlers: PeerEventHandlers,
     private readonly settings: PeerSettings
   ) {
-<<<<<<< HEAD
     this.id = Utils.hexToUtf8(connection.id);
-=======
-    this.id = Peer.getPeerIdFromHexString(connection.id);
->>>>>>> e6b4f2d7
     this.eventHandlers = eventHandlers;
 
-<<<<<<< HEAD
-  addConnection(connection: PeerConnection) {
-    if (this.connection && connection !== this.connection) {
-      connection.destroy();
-      return;
-    }
-    this.connections.add(connection);
-
-    connection.on("connect", () => {
-      if (this.connection) return;
-
-      this.connection = connection;
-      for (const item of this.connections) {
-        if (item !== connection) {
-          this.connections.delete(item);
-          item.destroy();
-        }
+    connection.on("data", (data) => {
+      if (Command.isCommandBuffer(data)) {
+        // TODO: error handling
+        const command = Command.deserializeCommand(data);
+        this.receiveCommand(command);
+      } else {
+        this.receiveSegmentChunk(data);
       }
-      this.eventHandlers.onPeerConnected(this);
-      this.logger(`connected with peer: ${this.id}`);
-
-      connection.on("data", (data) => {
-        if (Command.isCommandBuffer(data)) {
-          // TODO: error handling
-          const command = Command.deserializeCommand(data);
-          this.receiveCommand(command);
-        } else {
-          this.receiveSegmentChunk(data);
-        }
-      });
-      connection.on("close", () => {
-        this.connection = undefined;
-        this.cancelSegmentRequest("peer-closed");
-        this.logger(`connection with peer closed: ${this.id}`);
-=======
-    connection.on("data", this.onReceiveData.bind(this));
+    });
     connection.on("close", () => {
       this.logger(`connection with peer closed: ${this.id}`);
       this.destroy();
@@ -125,7 +54,6 @@
     connection.on("error", (error) => {
       if (error.code === "ERR_DATA_CHANNEL") {
         this.logger(`peer error: ${this.id} ${error.code}`);
->>>>>>> e6b4f2d7
         this.destroy();
         this.eventHandlers.onPeerClosed(this);
       }
@@ -142,17 +70,7 @@
     if (this.httpLoadingSegments.has(externalId)) return "http-loading";
   }
 
-<<<<<<< HEAD
   private receiveCommand(command: Command.PeerCommand) {
-=======
-  private onReceiveData(data: Uint8Array) {
-    const command = PeerUtil.getPeerCommandFromArrayBuffer(data);
-    if (!command) {
-      this.receiveSegmentChunk(data);
-      return;
-    }
-
->>>>>>> e6b4f2d7
     switch (command.c) {
       case PeerCommandType.SegmentsAnnouncement:
         this.loadedSegments = new Set(command.l);
@@ -177,15 +95,9 @@
         break;
 
       case PeerCommandType.SegmentAbsent:
-<<<<<<< HEAD
-        if (this.request?.segment.externalId === command.i) {
-          this.cancelSegmentRequest("segment-absent");
-          this.loadedSegments.delete(command.i);
-=======
         if (this.requestContext?.request.segment.externalId === command.i) {
           this.cancelSegmentRequest("peer-segment-absent");
-          this.segments.delete(command.i);
->>>>>>> e6b4f2d7
+          this.loadedSegments.delete(command.i);
         }
         break;
 
@@ -195,9 +107,7 @@
     }
   }
 
-<<<<<<< HEAD
   private sendCommand(command: Command.PeerCommand) {
-    if (!this.connection) return;
     let serializedCommand: Uint8Array | undefined;
     switch (command.c) {
       case PeerCommandType.SegmentRequest:
@@ -214,20 +124,12 @@
         break;
     }
     if (serializedCommand) this.connection.send(serializedCommand);
-=======
-  private sendCommand(command: PeerCommand) {
-    this.connection.send(JSON.stringify(command));
->>>>>>> e6b4f2d7
   }
 
   fulfillSegmentRequest(request: Request) {
     if (this.requestContext) {
       throw new Error("Segment already is downloading");
     }
-<<<<<<< HEAD
-    const { externalId } = segment;
-    const command: Command.PeerSegmentCommand = {
-=======
     this.requestContext = {
       request,
       controls: request.start(
@@ -235,12 +137,11 @@
         {
           abort: this.abortRequest,
           notReceivingBytesTimeoutMs:
-            this.settings.p2pNotReceivingBytesTimeoutMs,
+          this.settings.p2pNotReceivingBytesTimeoutMs,
         }
       ),
     };
-    const command: PeerSegmentRequestCommand = {
->>>>>>> e6b4f2d7
+    const command: Command.PeerSegmentCommand = {
       c: PeerCommandType.SegmentRequest,
       i: request.segment.externalId,
     };
@@ -260,12 +161,7 @@
     this.sendCommand(command);
   }
 
-<<<<<<< HEAD
   async sendSegmentData(segmentExternalId: number, data: ArrayBuffer) {
-    if (!this.connection) return;
-=======
-  async sendSegmentData(segmentExternalId: string, data: ArrayBuffer) {
->>>>>>> e6b4f2d7
     this.logger(`send segment ${segmentExternalId} to ${this.id}`);
     const command: Command.PeerSendSegmentCommand = {
       c: PeerCommandType.SegmentData,
@@ -362,7 +258,7 @@
   }
 
   static getPeerIdFromHexString(hex: string) {
-    return hexToUtf8(hex);
+    return Utils.hexToUtf8(hex);
   }
 }
 
@@ -378,27 +274,4 @@
     bytesLeft -= bytesToSend;
     yield buffer;
   }
-}
-
-<<<<<<< HEAD
-function joinChunks(chunks: ArrayBuffer[]): ArrayBuffer {
-  const bytesSum = chunks.reduce((sum, chunk) => sum + chunk.byteLength, 0);
-  const buffer = new Uint8Array(bytesSum);
-  let offset = 0;
-  for (const chunk of chunks) {
-    buffer.set(new Uint8Array(chunk), offset);
-    offset += chunk.byteLength;
-  }
-
-  return buffer;
-=======
-function hexToUtf8(hexString: string) {
-  const bytes = new Uint8Array(hexString.length / 2);
-
-  for (let i = 0; i < hexString.length; i += 2) {
-    bytes[i / 2] = parseInt(hexString.slice(i, i + 2), 16);
-  }
-  const decoder = new TextDecoder();
-  return decoder.decode(bytes);
->>>>>>> e6b4f2d7
 }