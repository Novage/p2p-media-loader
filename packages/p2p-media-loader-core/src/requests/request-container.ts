<<<<<<< HEAD
import { Segment, Settings } from "../types";
import { Playback, BandwidthCalculators } from "../internal-types";
=======
import {
  Segment,
  CoreConfig,
  Playback,
  BandwidthCalculators,
  CoreEventMap,
} from "../types";
import { EventEmitter } from "../utils/event-emitter";
>>>>>>> 5d8264bc
import { Request } from "./request";

export class RequestsContainer {
  private readonly requests = new Map<Segment, Request>();

  constructor(
    private readonly requestProcessQueueCallback: () => void,
    private readonly bandwidthCalculators: BandwidthCalculators,
    private readonly playback: Playback,
    private readonly config: CoreConfig,
    private readonly eventEmmiter: EventEmitter<CoreEventMap>,
  ) {}

  get executingHttpCount() {
    let count = 0;
    for (const request of this.httpRequests()) {
      if (request.status === "loading") count++;
    }
    return count;
  }

  get executingP2PCount() {
    let count = 0;
    for (const request of this.p2pRequests()) {
      if (request.status === "loading") count++;
    }
    return count;
  }

  get(segment: Segment) {
    return this.requests.get(segment);
  }

  getOrCreateRequest(segment: Segment) {
    let request = this.requests.get(segment);
    if (!request) {
      request = new Request(
        segment,
        this.requestProcessQueueCallback,
        this.bandwidthCalculators,
        this.playback,
        this.config,
        this.eventEmmiter,
      );
      this.requests.set(segment, request);
    }
    return request;
  }

  remove(request: Request) {
    this.requests.delete(request.segment);
  }

  items() {
    return this.requests.values();
  }

  *httpRequests(): Generator<Request, void> {
    for (const request of this.requests.values()) {
      if (request.downloadSource === "http") yield request;
    }
  }

  *p2pRequests(): Generator<Request, void> {
    for (const request of this.requests.values()) {
      if (request.downloadSource === "p2p") yield request;
    }
  }

  destroy() {
    for (const request of this.requests.values()) {
      request.abortFromProcessQueue();
    }
    this.requests.clear();
  }
}<|MERGE_RESOLUTION|>--- conflicted
+++ resolved
@@ -1,16 +1,6 @@
-<<<<<<< HEAD
-import { Segment, Settings } from "../types";
 import { Playback, BandwidthCalculators } from "../internal-types";
-=======
-import {
-  Segment,
-  CoreConfig,
-  Playback,
-  BandwidthCalculators,
-  CoreEventMap,
-} from "../types";
+import { Segment, CoreConfig, CoreEventMap } from "../types";
 import { EventEmitter } from "../utils/event-emitter";
->>>>>>> 5d8264bc
 import { Request } from "./request";
 
 export class RequestsContainer {
