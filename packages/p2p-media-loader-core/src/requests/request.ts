import debug from "debug";
<<<<<<< HEAD
import { Segment } from "../types";
import { BandwidthCalculators, Playback } from "../internal-types";
=======
import {
  BandwidthCalculators,
  CoreEventMap,
  Playback,
  RequestError,
  RequestInnerErrorType,
  Segment,
} from "../types";
>>>>>>> 5d8264bc
import * as LoggerUtils from "../utils/logger";
import * as StreamUtils from "../utils/stream";
import * as Utils from "../utils/utils";
import { EventEmitter } from "../utils/event-emitter";

export type LoadProgress = {
  startTimestamp: number;
  lastLoadedChunkTimestamp?: number;
  startFromByte?: number;
  loadedBytes: number;
};

type HttpRequestAttempt = {
  downloadSource: "http";
  error?: RequestError;
};

type P2PRequestAttempt = {
  downloadSource: "p2p";
  peerId: string;
  error?: RequestError;
};

export type RequestAttempt = HttpRequestAttempt | P2PRequestAttempt;

export type RequestControls = Readonly<{
  firstBytesReceived: Request["firstBytesReceived"];
  addLoadedChunk: Request["addLoadedChunk"];
  completeOnSuccess: Request["completeOnSuccess"];
  abortOnError: Request["abortOnError"];
}>;

type OmitEncapsulated<T extends RequestAttempt> = Omit<
  T,
  "error" | "errorTimestamp"
>;
type StartRequestParameters =
  | OmitEncapsulated<HttpRequestAttempt>
  | OmitEncapsulated<P2PRequestAttempt>;

export type RequestStatus =
  | "not-started"
  | "loading"
  | "succeed"
  | "failed"
  | "aborted";

export class Request {
  readonly id: string;
  private currentAttempt?: RequestAttempt;
  private _failedAttempts = new FailedRequestAttempts();
  private finalData?: ArrayBuffer;
  private bytes: Uint8Array[] = [];
  private _loadedBytes = 0;
  private _totalBytes?: number;
  private _status: RequestStatus = "not-started";
  private progress?: LoadProgress;
  private notReceivingBytesTimeout: Timeout;
  private _abortRequestCallback?: (
    error: RequestError<RequestInnerErrorType>,
  ) => void;
  private readonly _logger: debug.Debugger;
  private _isHandledByProcessQueue = false;
  private readonly onSegmentError: CoreEventMap["onSegmentError"];
  private readonly onSegmentAbort: CoreEventMap["onSegmentAbort"];
  private readonly onSegmentStart: CoreEventMap["onSegmentStart"];
  private readonly onSegmentLoaded: CoreEventMap["onSegmentLoaded"];

  constructor(
    readonly segment: Segment,
    private readonly requestProcessQueueCallback: () => void,
    private readonly bandwidthCalculators: BandwidthCalculators,
    private readonly playback: Playback,
    private readonly playbackConfig: StreamUtils.PlaybackTimeWindowsConfig,
    eventEmitter: EventEmitter<CoreEventMap>,
  ) {
    this.onSegmentError = eventEmitter.getEventDispatcher("onSegmentError");
    this.onSegmentAbort = eventEmitter.getEventDispatcher("onSegmentAbort");
    this.onSegmentStart = eventEmitter.getEventDispatcher("onSegmentStart");
    this.onSegmentLoaded = eventEmitter.getEventDispatcher("onSegmentLoaded");

    this.id = Request.getRequestItemId(this.segment);
    const { byteRange } = this.segment;
    if (byteRange) {
      const { end, start } = byteRange;
      this._totalBytes = end - start + 1;
    }
    this.notReceivingBytesTimeout = new Timeout(this.abortOnTimeout);

    const { type } = this.segment.stream;
    this._logger = debug(`core:request-${type}`);
  }

  clearLoadedBytes() {
    this._loadedBytes = 0;
    this.bytes = [];
    this._totalBytes = undefined;
  }

  get status() {
    return this._status;
  }

  private setStatus(status: RequestStatus) {
    this._status = status;
    this._isHandledByProcessQueue = false;
  }

  get downloadSource() {
    return this.currentAttempt?.downloadSource;
  }

  get loadedBytes() {
    return this._loadedBytes;
  }

  get totalBytes(): number | undefined {
    return this._totalBytes;
  }

  get data(): ArrayBuffer | undefined {
    if (this.status !== "succeed") return;
    if (!this.finalData) this.finalData = Utils.joinChunks(this.bytes);
    return this.finalData;
  }

  get failedAttempts() {
    return this._failedAttempts;
  }

  get isHandledByProcessQueue() {
    return this._isHandledByProcessQueue;
  }

  markHandledByProcessQueue() {
    this._isHandledByProcessQueue = true;
  }

  setTotalBytes(value: number) {
    if (this._totalBytes !== undefined) {
      throw new Error("Request total bytes value is already set");
    }
    this._totalBytes = value;
  }

  start(
    requestData: StartRequestParameters,
    controls: {
      notReceivingBytesTimeoutMs?: number;
      abort: (errorType: RequestError<RequestInnerErrorType>) => void;
    },
  ): RequestControls {
    if (this._status === "succeed") {
      throw new Error(
        `Request ${this.segment.externalId} has been already succeed.`,
      );
    }
    if (this._status === "loading") {
      throw new Error(
        `Request ${this.segment.externalId} has been already started.`,
      );
    }

    this.setStatus("loading");
    this.currentAttempt = { ...requestData };
    this.progress = {
      startFromByte: this._loadedBytes,
      loadedBytes: 0,
      startTimestamp: performance.now(),
    };
    this.manageBandwidthCalculatorsState("start");

    const { notReceivingBytesTimeoutMs, abort } = controls;
    this._abortRequestCallback = abort;

    if (notReceivingBytesTimeoutMs !== undefined) {
      this.notReceivingBytesTimeout.start(notReceivingBytesTimeoutMs);
    }

    const statuses = StreamUtils.getSegmentPlaybackStatuses(
      this.segment,
      this.playback,
      this.playbackConfig,
    );
    const statusString = LoggerUtils.getSegmentPlaybackStatusesString(statuses);
    this.logger(
      `${requestData.downloadSource} ${this.segment.externalId} ${statusString} started`,
    );

    this.onSegmentStart({
      segment: this.segment,
      downloadSource: requestData.downloadSource,
      peerId:
        requestData.downloadSource === "p2p" ? requestData.peerId : undefined,
    });

    return {
      firstBytesReceived: this.firstBytesReceived,
      addLoadedChunk: this.addLoadedChunk,
      completeOnSuccess: this.completeOnSuccess,
      abortOnError: this.abortOnError,
    };
  }

  abortFromProcessQueue() {
    this.throwErrorIfNotLoadingStatus();
    this.setStatus("aborted");
    this.logger(
      `${this.currentAttempt?.downloadSource} ${this.segment.externalId} aborted`,
    );
    this._abortRequestCallback?.(new RequestError("abort"));
    this.onSegmentAbort({
      segment: this.segment,
      downloadSource: this.currentAttempt?.downloadSource,
      peerId:
        this.currentAttempt?.downloadSource === "p2p"
          ? this.currentAttempt.peerId
          : undefined,
    });
    this._abortRequestCallback = undefined;
    this.manageBandwidthCalculatorsState("stop");
    this.notReceivingBytesTimeout.clear();
  }

  private abortOnTimeout = () => {
    this.throwErrorIfNotLoadingStatus();
    if (!this.currentAttempt) return;

    this.setStatus("failed");
    const error = new RequestError("bytes-receiving-timeout");
    this._abortRequestCallback?.(error);
    this.logger(
      `${this.downloadSource} ${this.segment.externalId} failed ${error.type}`,
    );
    this._failedAttempts.add({
      ...this.currentAttempt,
      error,
    });
    this.onSegmentError({
      segment: this.segment,
      error,
      downloadSource: this.currentAttempt.downloadSource,
      peerId:
        this.currentAttempt.downloadSource === "p2p"
          ? this.currentAttempt.peerId
          : undefined,
    });
    this.notReceivingBytesTimeout.clear();
    this.manageBandwidthCalculatorsState("stop");
    this.requestProcessQueueCallback();
  };

  private abortOnError = (error: RequestError) => {
    this.throwErrorIfNotLoadingStatus();
    if (!this.currentAttempt) return;

    this.setStatus("failed");
    this.logger(
      `${this.downloadSource} ${this.segment.externalId} failed ${error.type}`,
    );
    this._failedAttempts.add({
      ...this.currentAttempt,
      error,
    });
    this.onSegmentError({
      segment: this.segment,
      error,
      downloadSource: this.currentAttempt.downloadSource,
      peerId:
        this.currentAttempt.downloadSource === "p2p"
          ? this.currentAttempt.peerId
          : undefined,
    });
    this.notReceivingBytesTimeout.clear();
    this.manageBandwidthCalculatorsState("stop");
    this.requestProcessQueueCallback();
  };

  private completeOnSuccess = () => {
    this.throwErrorIfNotLoadingStatus();
    if (!this.currentAttempt) return;

    this.manageBandwidthCalculatorsState("stop");
    this.notReceivingBytesTimeout.clear();
    this.finalData = Utils.joinChunks(this.bytes);
    this.setStatus("succeed");
    this._totalBytes = this._loadedBytes;
    this.onSegmentLoaded({
      bytesLength: this.finalData.byteLength,
      downloadSource: this.currentAttempt.downloadSource,
      peerId:
        this.currentAttempt.downloadSource === "p2p"
          ? this.currentAttempt.peerId
          : undefined,
    });

    this.logger(
      `${this.currentAttempt.downloadSource} ${this.segment.externalId} succeed`,
    );
    this.requestProcessQueueCallback();
  };

  private addLoadedChunk = (chunk: Uint8Array) => {
    this.throwErrorIfNotLoadingStatus();
    if (!this.currentAttempt || !this.progress) return;
    this.notReceivingBytesTimeout.restart();

    const byteLength = chunk.byteLength;
    const { all: allBC, http: httpBC } = this.bandwidthCalculators;
    allBC.addBytes(byteLength);
    if (this.currentAttempt.downloadSource === "http") {
      httpBC.addBytes(byteLength);
    }

    this.bytes.push(chunk);
    this.progress.lastLoadedChunkTimestamp = performance.now();
    this.progress.loadedBytes += byteLength;
    this._loadedBytes += byteLength;
  };

  private firstBytesReceived = () => {
    this.throwErrorIfNotLoadingStatus();
    this.notReceivingBytesTimeout.restart();
  };

  private throwErrorIfNotLoadingStatus() {
    if (this._status !== "loading") {
      throw new Error(`Request has been already ${this.status}.`);
    }
  }

  private logger(message: string) {
    this._logger.color =
      this.currentAttempt?.downloadSource === "http" ? "green" : "red";
    this._logger(message);
    this._logger.color = "";
  }

  private manageBandwidthCalculatorsState(state: "start" | "stop") {
    const { all, http } = this.bandwidthCalculators;
    const method = state === "start" ? "startLoading" : "stopLoading";
    if (this.currentAttempt?.downloadSource === "http") http[method]();
    all[method]();
  }

  static getRequestItemId(segment: Segment) {
    return segment.localId;
  }
}

class FailedRequestAttempts {
  private attempts: Required<RequestAttempt>[] = [];

  add(attempt: Required<RequestAttempt>) {
    this.attempts.push(attempt);
  }

  get httpAttemptsCount() {
    return this.attempts.reduce(
      (sum, attempt) => (attempt.downloadSource === "http" ? sum + 1 : sum),
      0,
    );
  }

  get lastAttempt(): Readonly<Required<RequestAttempt>> | undefined {
    return this.attempts[this.attempts.length - 1];
  }

  clear() {
    this.attempts = [];
  }
}

export class Timeout {
  private timeoutId?: number;
  private ms?: number;

  constructor(private readonly action: () => void) {}

  start(ms: number) {
    if (this.timeoutId) {
      throw new Error("Timeout is already started.");
    }
    this.ms = ms;
    this.timeoutId = window.setTimeout(this.action, this.ms);
  }

  restart(ms?: number) {
    if (this.timeoutId) clearTimeout(this.timeoutId);
    if (ms) this.ms = ms;
    if (!this.ms) return;
    this.timeoutId = window.setTimeout(this.action, this.ms);
  }

  clear() {
    clearTimeout(this.timeoutId);
    this.timeoutId = undefined;
  }
}<|MERGE_RESOLUTION|>--- conflicted
+++ resolved
@@ -1,17 +1,12 @@
 import debug from "debug";
-<<<<<<< HEAD
-import { Segment } from "../types";
 import { BandwidthCalculators, Playback } from "../internal-types";
-=======
 import {
-  BandwidthCalculators,
   CoreEventMap,
-  Playback,
   RequestError,
   RequestInnerErrorType,
   Segment,
 } from "../types";
->>>>>>> 5d8264bc
+
 import * as LoggerUtils from "../utils/logger";
 import * as StreamUtils from "../utils/stream";
 import * as Utils from "../utils/utils";
