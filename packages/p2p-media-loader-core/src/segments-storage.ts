--- conflicted
+++ resolved
@@ -84,13 +84,8 @@
   }
 
   getStoredSegmentExternalIdsOfStream(stream: Stream) {
-<<<<<<< HEAD
-    const streamId = getStreamShortExternalId(stream);
+    const streamId = StreamUtils.getStreamShortId(stream);
     const externalIds: number[] = [];
-=======
-    const streamId = StreamUtils.getStreamShortId(stream);
-    const externalIds: string[] = [];
->>>>>>> e6b4f2d7
     for (const { segment } of this.cache.values()) {
       const itemStreamId = StreamUtils.getStreamShortId(segment.stream);
       if (itemStreamId === streamId) externalIds.push(segment.externalId);
