--- conflicted
+++ resolved
@@ -90,7 +90,6 @@
     p2pDownloadTimeWindowMs,
   } = timeWindowsConfig;
 
-<<<<<<< HEAD
   const statuses: SegmentPlaybackStatuses = {
     isHighDemand: false,
     isHttpDownloadable: false,
@@ -114,18 +113,6 @@
     } else if (!currentP2PLoader) {
       statuses.isP2PDownloadable = true;
     }
-=======
-  const statuses: SegmentPlaybackStatuses = {};
-  if (isSegmentInTimeWindow(segment, playback, highDemandTimeWindowMs)) {
-    statuses.isHighDemand = true;
-  }
-  if (isSegmentInTimeWindow(segment, playback, httpDownloadTimeWindowMs)) {
-    statuses.isHttpDownloadable = true;
-  }
-  if (isSegmentInTimeWindow(segment, playback, p2pDownloadTimeWindowMs)) {
-    statuses.isP2PDownloadable = true;
->>>>>>> 44113067
-  }
 
   return statuses;
 }
