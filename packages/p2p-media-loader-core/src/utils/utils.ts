<<<<<<< HEAD
import { Segment, Stream, StreamWithSegments } from "../index";

const PEER_PROTOCOL_VERSION = "V1";

export function getStreamExternalId(
  manifestResponseUrl: string,
  stream: Readonly<Stream>
): string {
  const { type, index } = stream;
  return `${PEER_PROTOCOL_VERSION}:${manifestResponseUrl}-${type}-${index}`;
}

export function getSegmentFromStreamsMap(
  streams: Map<string, StreamWithSegments>,
  segmentId: string
): Segment | undefined {
  for (const stream of streams.values()) {
    const segment = stream.segments.get(segmentId);
    if (segment) return segment;
  }
}

export function getSegmentFromStreamByExternalId(
  stream: StreamWithSegments,
  segmentExternalId: number
): Segment | undefined {
  for (const segment of stream.segments.values()) {
    if (segment.externalId === segmentExternalId) return segment;
  }
}

=======
>>>>>>> e6b4f2d7
export function getControlledPromise<T>() {
  let resolve: (value: T) => void;
  let reject: (reason?: unknown) => void;
  const promise = new Promise<T>((res, rej) => {
    resolve = res;
    reject = rej;
  });

  return {
    promise,
    // eslint-disable-next-line @typescript-eslint/no-non-null-assertion
    resolve: resolve!,
    // eslint-disable-next-line @typescript-eslint/no-non-null-assertion
    reject: reject!,
  };
}

<<<<<<< HEAD
export function utf8ToUintArray(utf8String: string): Uint8Array {
  const encoder = new TextEncoder();
  const hashBytes = new Uint8Array(utf8String.length);
  encoder.encodeInto(utf8String, hashBytes);
  return hashBytes;
}

export function hexToUtf8(hexString: string) {
  const bytes = new Uint8Array(hexString.length / 2);

  for (let i = 0; i < hexString.length; i += 2) {
    bytes[i / 2] = parseInt(hexString.slice(i, i + 2), 16);
  }
  const decoder = new TextDecoder();
  return decoder.decode(bytes);
=======
export function joinChunks(
  chunks: Uint8Array[],
  totalBytes?: number
): ArrayBuffer {
  if (totalBytes === undefined) {
    totalBytes = chunks.reduce((sum, chunk) => sum + chunk.byteLength, 0);
  }
  const buffer = new Uint8Array(totalBytes);
  let offset = 0;
  for (const chunk of chunks) {
    buffer.set(chunk, offset);
    offset += chunk.byteLength;
  }

  return buffer;
}

export function getPercent(numerator: number, denominator: number): number {
  return (numerator / denominator) * 100;
}

export function getRandomItem<T>(items: T[]): T {
  return items[Math.floor(Math.random() * items.length)];
>>>>>>> e6b4f2d7
}<|MERGE_RESOLUTION|>--- conflicted
+++ resolved
@@ -1,37 +1,3 @@
-<<<<<<< HEAD
-import { Segment, Stream, StreamWithSegments } from "../index";
-
-const PEER_PROTOCOL_VERSION = "V1";
-
-export function getStreamExternalId(
-  manifestResponseUrl: string,
-  stream: Readonly<Stream>
-): string {
-  const { type, index } = stream;
-  return `${PEER_PROTOCOL_VERSION}:${manifestResponseUrl}-${type}-${index}`;
-}
-
-export function getSegmentFromStreamsMap(
-  streams: Map<string, StreamWithSegments>,
-  segmentId: string
-): Segment | undefined {
-  for (const stream of streams.values()) {
-    const segment = stream.segments.get(segmentId);
-    if (segment) return segment;
-  }
-}
-
-export function getSegmentFromStreamByExternalId(
-  stream: StreamWithSegments,
-  segmentExternalId: number
-): Segment | undefined {
-  for (const segment of stream.segments.values()) {
-    if (segment.externalId === segmentExternalId) return segment;
-  }
-}
-
-=======
->>>>>>> e6b4f2d7
 export function getControlledPromise<T>() {
   let resolve: (value: T) => void;
   let reject: (reason?: unknown) => void;
@@ -49,23 +15,6 @@
   };
 }
 
-<<<<<<< HEAD
-export function utf8ToUintArray(utf8String: string): Uint8Array {
-  const encoder = new TextEncoder();
-  const hashBytes = new Uint8Array(utf8String.length);
-  encoder.encodeInto(utf8String, hashBytes);
-  return hashBytes;
-}
-
-export function hexToUtf8(hexString: string) {
-  const bytes = new Uint8Array(hexString.length / 2);
-
-  for (let i = 0; i < hexString.length; i += 2) {
-    bytes[i / 2] = parseInt(hexString.slice(i, i + 2), 16);
-  }
-  const decoder = new TextDecoder();
-  return decoder.decode(bytes);
-=======
 export function joinChunks(
   chunks: Uint8Array[],
   totalBytes?: number
@@ -89,5 +38,21 @@
 
 export function getRandomItem<T>(items: T[]): T {
   return items[Math.floor(Math.random() * items.length)];
->>>>>>> e6b4f2d7
+}
+
+export function utf8ToUintArray(utf8String: string): Uint8Array {
+  const encoder = new TextEncoder();
+  const hashBytes = new Uint8Array(utf8String.length);
+  encoder.encodeInto(utf8String, hashBytes);
+  return hashBytes;
+}
+
+export function hexToUtf8(hexString: string) {
+  const bytes = new Uint8Array(hexString.length / 2);
+
+  for (let i = 0; i < hexString.length; i += 2) {
+    bytes[i / 2] = parseInt(hexString.slice(i, i + 2), 16);
+  }
+  const decoder = new TextDecoder();
+  return decoder.decode(bytes);
 }