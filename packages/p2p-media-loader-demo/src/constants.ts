export const PLAYERS = ["hlsjs", "hlsjs-dplayer"] as const;
export const DEFAULT_STREAM =
  "https://test-streams.mux.dev/x36xhzz/x36xhzz.m3u8";
//"https://cph-p2p-msl.akamaized.net/hls/live/2000341/test/master.m3u8";
export const NETWORK_GRAPH_OPTIONS = {
  nodes: {
    shape: "dot",
    size: 20,
    font: {
      size: 12,
    },
    borderWidth: 1,
    shadow: true,
  },
  edges: {
    width: 1,
    shadow: true,
  },
};
export const DEFAULT_GRAPH_DATA = {
  nodes: [{ id: 1, label: "You", color: "#5390e0" }],
  edges: [],
};
export const COLORS = {
  yellow: "#faf21b",
  lightOrange: "#ff7f0e",
  lightBlue: "#ADD8E6",
  torchRed: "#ff1745",
<<<<<<< HEAD
};
export const DEFAULT_TRACKERS = `wss://tracker.webtorrent.dev,
  wss://tracker.files.fm:7073/announce,
  wss://tracker.openwebtorrent.com`;
=======
};
>>>>>>> dc11132d
<|MERGE_RESOLUTION|>--- conflicted
+++ resolved
@@ -1,7 +1,7 @@
 export const PLAYERS = ["hlsjs", "hlsjs-dplayer"] as const;
 export const DEFAULT_STREAM =
   "https://test-streams.mux.dev/x36xhzz/x36xhzz.m3u8";
-//"https://cph-p2p-msl.akamaized.net/hls/live/2000341/test/master.m3u8";
+
 export const NETWORK_GRAPH_OPTIONS = {
   nodes: {
     shape: "dot",
@@ -26,11 +26,7 @@
   lightOrange: "#ff7f0e",
   lightBlue: "#ADD8E6",
   torchRed: "#ff1745",
-<<<<<<< HEAD
 };
 export const DEFAULT_TRACKERS = `wss://tracker.webtorrent.dev,
   wss://tracker.files.fm:7073/announce,
-  wss://tracker.openwebtorrent.com`;
-=======
-};
->>>>>>> dc11132d
+  wss://tracker.openwebtorrent.com`;