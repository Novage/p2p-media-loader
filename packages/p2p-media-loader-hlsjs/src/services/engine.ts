import type Hls from "hls.js";
import type { HlsConfig, Events } from "hls.js";
import { FragmentLoaderBase } from "./fragment-loader";
import { SegmentManager } from "./segment-mananger";
import Debug from "debug";

export class Engine {
  private readonly segmentManager: SegmentManager;
  private debugDestroying = Debug("hls:destroying");

  constructor() {
    this.segmentManager = new SegmentManager();
  }

  public getConfig(): Pick<HlsConfig, "fLoader"> {
    return {
      fLoader: this.createFragmentLoaderClass(),
    };
  }

  initHlsJsEvents(hls: Hls) {
    hls.on("hlsManifestLoaded" as Events.MANIFEST_LOADED, (event, data) => {
      this.segmentManager.processMasterManifest(data);
    });

    hls.on("hlsLevelUpdated" as Events.LEVEL_UPDATED, (event, data) => {
      this.segmentManager.updatePlaylist(data);
    });

<<<<<<< HEAD
    hls.on(
      "hlsAudioTrackLoaded" as Events.AUDIO_TRACK_LOADED,
      (event, data) => {
        this.segmentManager.updatePlaylist(data);
      }
    );
=======
    hls.on("hlsDestroying" as Events.DESTROYING, () => {
      this.debugDestroying("Hls destroying");
      this.destroy();
    });

    hls.on("hlsManifestLoading" as Events.MANIFEST_LOADING, () => {
      this.debugDestroying("Manifest loading");
      this.destroy();
    });

    hls.on("hlsMediaAttaching" as Events.MEDIA_ATTACHING, () => {
      this.debugDestroying("Media attaching");
      this.destroy();
    });
  }

  destroy() {
    this.segmentManager.destroy();
>>>>>>> bca5ba1b
  }

  private createFragmentLoaderClass() {
    const segmentManager = this.segmentManager;
    // eslint-disable-next-line @typescript-eslint/no-this-alias
    const engine = this;

    return class FragmentLoader extends FragmentLoaderBase {
      constructor(config: HlsConfig) {
        super(config, segmentManager);
      }

      static getEngine() {
        return engine;
      }
    };
  }
}<|MERGE_RESOLUTION|>--- conflicted
+++ resolved
@@ -27,14 +27,13 @@
       this.segmentManager.updatePlaylist(data);
     });
 
-<<<<<<< HEAD
     hls.on(
       "hlsAudioTrackLoaded" as Events.AUDIO_TRACK_LOADED,
       (event, data) => {
         this.segmentManager.updatePlaylist(data);
       }
     );
-=======
+
     hls.on("hlsDestroying" as Events.DESTROYING, () => {
       this.debugDestroying("Hls destroying");
       this.destroy();
@@ -53,7 +52,6 @@
 
   destroy() {
     this.segmentManager.destroy();
->>>>>>> bca5ba1b
   }
 
   private createFragmentLoaderClass() {
