--- conflicted
+++ resolved
@@ -27,30 +27,24 @@
     this.requestUrl = new URL(url, manifestUrl?.response).toString();
     this.id = manifestUrl?.request
       ? `${getUrlWithoutParameters(manifestUrl.request)}-${type}-V${index}`
-<<<<<<< HEAD
-      : this.url;
+      : getUrlWithoutParameters(this.requestUrl);
     this.sequence = sequence;
   }
 
-  setSegments(sequence: number, segments: ParserSegment[]) {
+  setSegments(
+    playlistResponseUrl: string,
+    sequence: number,
+    segments: ParserSegment[]
+  ) {
+    this.responseUrl = playlistResponseUrl;
     this.sequence = sequence;
     const mapEntries = segments.map<[string, Segment]>((s, index) => {
       const segment = new Segment({
         uri: s.uri,
-        playlistUrl: this.url,
+        playlistUrl: playlistResponseUrl,
         byteRange: s.byterange,
         sequence: sequence + index,
       });
-=======
-      : getUrlWithoutParameters(this.requestUrl);
-    this.mediaSequence = mediaSequence;
-  }
-
-  setSegments(playlistResponseUrl: string, segments: ParserSegment[]) {
-    this.responseUrl = playlistResponseUrl;
-    const mapEntries = segments.map<[string, Segment]>((s) => {
-      const segment = new Segment(s.uri, playlistResponseUrl, s.byterange);
->>>>>>> ede214b2
       return [segment.localId, segment];
     });
     this.segmentsMap = new Map(mapEntries);
