import "shaka-player/dist/shaka-player.compiled.d.ts";
import {
  HlsManifestParser,
  DashManifestParser,
} from "./manifest-parser-decorator";
import { SegmentManager } from "./segment-manager";
import Debug from "debug";
import {
  StreamInfo,
  Shaka,
  Stream,
  HookedNetworkingEngine,
  HookedRequest,
  P2PMLShakaData,
} from "./types";
import { LoadingHandler } from "./loading-handler";
import { decorateMethod } from "./utils";
import { Core, CoreEventHandlers } from "p2p-media-loader-core";

export class Engine {
  private readonly shaka: Shaka;
  private readonly streamInfo: StreamInfo = {};
  private readonly core: Core<Stream>;
  private readonly segmentManager: SegmentManager;
  private debugDestroying = Debug("shaka:destroying");

  constructor(shaka?: unknown, eventHandlers?: CoreEventHandlers) {
    this.shaka = (shaka as Shaka | undefined) ?? window.shaka;
    this.core = new Core(eventHandlers);
    this.segmentManager = new SegmentManager(this.streamInfo, this.core);
  }

  initShakaPlayer(player: shaka.Player) {
<<<<<<< HEAD
=======
    const networkingEngine =
      player.getNetworkingEngine() as HookedNetworkingEngine | null;
    if (networkingEngine) {
      const p2pml: P2PMLShakaData = {
        shaka: this.shaka,
        core: this.core,
        streamInfo: this.streamInfo,
        segmentManager: this.segmentManager,
      };
      networkingEngine.p2pml = p2pml;
      networkingEngine.registerRequestFilter((requestType, request) => {
        (request as HookedRequest).p2pml = p2pml;
      });
    }

>>>>>>> 96c9882a
    this.initializeNetworkingEngine();
    this.registerParsers();

    player.addEventListener("loading", () => {
      this.debugDestroying("Loading manifest");
      this.destroy();
    });
    decorateMethod(player, "destroy", () => {
      this.debugDestroying("Shaka player destroying");
      this.destroy();
    });

    player.addEventListener("loaded", () => {
      const media = player.getMediaElement();
      if (!media) return;

      media.addEventListener("timeupdate", () => {
        this.core.updatePlayback(media.currentTime, media.playbackRate);
      });

      media.addEventListener("ratechange", () => {
        this.core.updatePlayback(media.currentTime, media.playbackRate);
      });

      media.addEventListener("seeking", () => {
        this.core.updatePlayback(media.currentTime, media.playbackRate);
      });
    });
  }

  destroy() {
    this.streamInfo.protocol = undefined;
    this.streamInfo.manifestResponseUrl = undefined;
    this.core.destroy();
  }

  private registerParsers() {
    const hlsParserFactory = () => new HlsManifestParser(this.shaka);
    const dashParserFactory = () => new DashManifestParser(this.shaka);
    this.shaka.media.ManifestParser.registerParserByExtension(
      "mpd",
      dashParserFactory
    );
    this.shaka.media.ManifestParser.registerParserByMime(
      "application/dash+xml",
      dashParserFactory
    );
    this.shaka.media.ManifestParser.registerParserByExtension(
      "m3u8",
      hlsParserFactory
    );
    this.shaka.media.ManifestParser.registerParserByMime(
      "application/x-mpegurl",
      hlsParserFactory
    );
    this.shaka.media.ManifestParser.registerParserByMime(
      "application/vnd.apple.mpegurl",
      hlsParserFactory
    );
  }

  private initializeNetworkingEngine() {
    const handleLoading: shaka.extern.SchemePlugin = (...args) => {
      const request = args[1] as HookedRequest;
      const { p2pml } = request;
      if (!p2pml) return this.shaka.net.HttpFetchPlugin.parse(...args);

      const loadingHandler = new LoadingHandler(
        p2pml.shaka,
        p2pml.core,
        p2pml.streamInfo,
        p2pml.segmentManager
      );
      return loadingHandler.handleLoading(...args);
    };

    this.shaka.net.NetworkingEngine.registerScheme("http", handleLoading);
    this.shaka.net.NetworkingEngine.registerScheme("https", handleLoading);
  }
}<|MERGE_RESOLUTION|>--- conflicted
+++ resolved
@@ -31,8 +31,6 @@
   }
 
   initShakaPlayer(player: shaka.Player) {
-<<<<<<< HEAD
-=======
     const networkingEngine =
       player.getNetworkingEngine() as HookedNetworkingEngine | null;
     if (networkingEngine) {
@@ -48,7 +46,6 @@
       });
     }
 
->>>>>>> 96c9882a
     this.initializeNetworkingEngine();
     this.registerParsers();
 
