import "shaka-player/dist/shaka-player.compiled.d.ts";
import {
  HlsManifestParser,
  DashManifestParser,
} from "./manifest-parser-decorator";
import { SegmentManager } from "./segment-manager";
import {
  StreamInfo,
  Shaka,
  Stream,
  HookedNetworkingEngine,
  HookedRequest,
  P2PMLShakaData,
} from "./types";
<<<<<<< HEAD
import { LoadingHandler } from "./loading-handler";
=======
import { Loader } from "./loading-handler";
import { decorateMethod } from "./utils";
>>>>>>> 4a72e36f
import { Core, CoreEventHandlers } from "p2p-media-loader-core";

export class Engine {
  private player?: shaka.Player;
  private readonly shaka: Shaka;
  private readonly streamInfo: StreamInfo = {};
  private readonly core: Core<Stream>;
  private readonly segmentManager: SegmentManager;
  private requestFilter?: shaka.extern.RequestFilter;

  constructor(shaka?: unknown, eventHandlers?: CoreEventHandlers) {
    this.shaka = (shaka as Shaka | undefined) ?? window.shaka;
    this.core = new Core(eventHandlers);
    this.segmentManager = new SegmentManager(this.streamInfo, this.core);
  }

  initShakaPlayer(player: shaka.Player) {
    if (this.player === player) return;
    if (this.player) this.destroy();
    this.player = player;
    this.updatePlayerEventHandlers("register");
  }

  private updatePlayerEventHandlers = (type: "register" | "unregister") => {
    const { player } = this;
    if (!player) return;

    if (!this.player) return;
    const networkingEngine =
      this.player.getNetworkingEngine() as HookedNetworkingEngine | null;
    if (networkingEngine) {
      if (type === "register") {
        const p2pml: P2PMLShakaData = {
          shaka: this.shaka,
          core: this.core,
          streamInfo: this.streamInfo,
          segmentManager: this.segmentManager,
        };
        this.requestFilter = (requestType, request) => {
          (request as HookedRequest).p2pml = p2pml;
        };
        networkingEngine.p2pml = p2pml;
        networkingEngine.registerRequestFilter(this.requestFilter);
      } else {
        networkingEngine.p2pml = undefined;
        if (this.requestFilter) {
          networkingEngine.unregisterRequestFilter(this.requestFilter);
        }
      }
    }
    const method =
      type === "register" ? "addEventListener" : "removeEventListener";
    player[method]("loaded", this.handlePlayerLoaded);
    player[method]("loading", this.destroyCurrentStreamContext);
    player[method]("unloading", this.handlePlayerUnloading);
  };

  private handlePlayerLoaded = () => {
    this.updateMediaElementEventHandlers("register");
  };

  private handlePlayerUnloading = () => {
    this.destroyCurrentStreamContext();
    this.updateMediaElementEventHandlers("unregister");
  };
  private destroyCurrentStreamContext = () => {
    this.streamInfo.protocol = undefined;
    this.streamInfo.manifestResponseUrl = undefined;
    this.core.destroy();
  };

  private updateMediaElementEventHandlers = (
    type: "register" | "unregister"
  ) => {
    const media = this.player?.getMediaElement();
    if (!media) return;
    const method =
      type === "register" ? "addEventListener" : "removeEventListener";
    media[method]("timeupdate", this.handlePlaybackUpdate);
    media[method]("ratechange", this.handlePlaybackUpdate);
    media[method]("seeking", this.handlePlaybackUpdate);
  };

  private handlePlaybackUpdate = (event: Event) => {
    const media = event.target as HTMLVideoElement;
    this.core.updatePlayback(media.currentTime, media.playbackRate);
  };

  destroy() {
    this.destroyCurrentStreamContext();
    this.updatePlayerEventHandlers("unregister");
    this.updateMediaElementEventHandlers("unregister");
    this.player = undefined;
  }

  private static registerManifestParsers(shaka: Shaka) {
    const hlsParserFactory = () => new HlsManifestParser(shaka);
    const dashParserFactory = () => new DashManifestParser(shaka);

    const Parser = shaka.media.ManifestParser;
    Parser.registerParserByExtension("mpd", dashParserFactory);
    Parser.registerParserByMime("application/dash+xml", dashParserFactory);
    Parser.registerParserByExtension("m3u8", hlsParserFactory);
    Parser.registerParserByMime("application/x-mpegurl", hlsParserFactory);
    Parser.registerParserByMime(
      "application/vnd.apple.mpegurl",
      hlsParserFactory
    );
  }

  private static unregisterManifestParsers(shaka: Shaka) {
    const Parser = shaka.media.ManifestParser;
    Parser.unregisterParserByMime("mpd");
    Parser.unregisterParserByMime("application/dash+xml");
    Parser.unregisterParserByMime("m3u8");
    Parser.unregisterParserByMime("application/x-mpegurl");
    Parser.unregisterParserByMime("application/vnd.apple.mpegurl");
  }

  private static registerNetworkingEngineSchemes(shaka: Shaka) {
    const { NetworkingEngine } = shaka.net;

    const handleLoading: shaka.extern.SchemePlugin = (...args) => {
      const request = args[1] as HookedRequest;
      const { p2pml } = request;
      if (!p2pml) return shaka.net.HttpFetchPlugin.parse(...args);

      const loadingHandler = new Loader(
        p2pml.shaka,
        p2pml.core,
        p2pml.streamInfo,
        p2pml.segmentManager
      );
      return loadingHandler.load(...args);
    };
    NetworkingEngine.registerScheme("http", handleLoading);
    NetworkingEngine.registerScheme("https", handleLoading);
  }

  private static unregisterNetworkingEngineSchemes(shaka: Shaka) {
    const { NetworkingEngine } = shaka.net;
    NetworkingEngine.unregisterScheme("http");
    NetworkingEngine.unregisterScheme("https");
  }

  static setGlobalSettings(shaka?: unknown) {
    const shakaGlobal = (shaka as Shaka | undefined) ?? window.shaka;
    Engine.registerManifestParsers(shakaGlobal);
    Engine.registerNetworkingEngineSchemes(shakaGlobal);
  }

  static unsetGlobalSettings(shaka?: unknown) {
    const shakaGlobal = (shaka as Shaka | undefined) ?? window.shaka;
    Engine.unregisterManifestParsers(shakaGlobal);
    Engine.unregisterNetworkingEngineSchemes(shakaGlobal);
  }
}<|MERGE_RESOLUTION|>--- conflicted
+++ resolved
@@ -12,12 +12,7 @@
   HookedRequest,
   P2PMLShakaData,
 } from "./types";
-<<<<<<< HEAD
-import { LoadingHandler } from "./loading-handler";
-=======
 import { Loader } from "./loading-handler";
-import { decorateMethod } from "./utils";
->>>>>>> 4a72e36f
 import { Core, CoreEventHandlers } from "p2p-media-loader-core";
 
 export class Engine {
@@ -145,13 +140,13 @@
       const { p2pml } = request;
       if (!p2pml) return shaka.net.HttpFetchPlugin.parse(...args);
 
-      const loadingHandler = new Loader(
+      const loader = new Loader(
         p2pml.shaka,
         p2pml.core,
         p2pml.streamInfo,
         p2pml.segmentManager
       );
-      return loadingHandler.load(...args);
+      return loader.load(...args);
     };
     NetworkingEngine.registerScheme("http", handleLoading);
     NetworkingEngine.registerScheme("https", handleLoading);
