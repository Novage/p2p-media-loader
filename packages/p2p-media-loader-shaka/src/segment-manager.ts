--- conflicted
+++ resolved
@@ -58,11 +58,7 @@
     const staleSegmentsIds = new Set(managerStream.segments.keys());
     const newSegments: SegmentBase[] = [];
     for (const reference of segmentReferences) {
-<<<<<<< HEAD
       const externalId = Math.trunc(reference.getStartTime() * 10);
-=======
-      const externalId = Math.trunc(reference.getStartTime()).toString();
->>>>>>> e6b4f2d7
 
       const segmentLocalId = Utils.getSegmentLocalIdFromReference(reference);
       if (!managerStream.segments.has(segmentLocalId)) {
