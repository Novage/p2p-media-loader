import "shaka-player/dist/shaka-player.compiled.d.ts";
import {
  HlsManifestParser,
  DashManifestParser,
} from "./manifest-parser-decorator";
import { SegmentManager } from "./segment-manager";
import { StreamInfo, StreamProtocol, Shaka } from "../types/types";
<<<<<<< HEAD
import { LoadingHandler } from "./loading-handler";
=======
import { getLoadingHandler } from "./loading-handler";
import { decorateMethod } from "./utils";
>>>>>>> bca5ba1b

export class Engine {
  private readonly shaka: Shaka;
  private player!: shaka.Player;
  private readonly streamInfo: StreamInfo = {};
  private readonly segmentManager: SegmentManager = new SegmentManager(
    this.streamInfo
  );
<<<<<<< HEAD
  private loadingHandler: LoadingHandler;
=======
  private debugLoading = Debug("shaka:segment-loading");
  private debugDestroying = Debug("shaka:destroying");
>>>>>>> bca5ba1b

  constructor(shaka?: unknown) {
    this.shaka = (shaka as Shaka | undefined) ?? window.shaka;
    this.loadingHandler = new LoadingHandler({
      shaka: this.shaka,
      streamInfo: this.streamInfo,
      segmentManager: this.segmentManager,
    });
  }

  initShakaPlayer(player: shaka.Player) {
    this.player = player;
    this.initializeNetworkingEngine();
    this.registerParsers();

    player.addEventListener("loading", () => {
      this.debugDestroying("Loading manifest");
      this.destroy();
    });
    decorateMethod(player, "destroy", () => {
      this.debugDestroying("Shaka player destroying");
      this.destroy();
    });
  }

  destroy() {
    this.segmentManager.destroy();
  }

  private registerParsers() {
    const setProtocol = (protocol: StreamProtocol) =>
      (this.streamInfo.protocol = protocol);
    const hlsParserFactory = () =>
      new HlsManifestParser(this.shaka, this.segmentManager, setProtocol);
    const dashParserFactory = () =>
      new DashManifestParser(this.shaka, this.segmentManager, setProtocol);
    this.shaka.media.ManifestParser.registerParserByExtension(
      "mpd",
      dashParserFactory
    );
    this.shaka.media.ManifestParser.registerParserByMime(
      "application/dash+xml",
      dashParserFactory
    );
    this.shaka.media.ManifestParser.registerParserByExtension(
      "m3u8",
      hlsParserFactory
    );
    this.shaka.media.ManifestParser.registerParserByMime(
      "application/x-mpegurl",
      hlsParserFactory
    );
    this.shaka.media.ManifestParser.registerParserByMime(
      "application/vnd.apple.mpegurl",
      hlsParserFactory
    );
  }

  private initializeNetworkingEngine() {
<<<<<<< HEAD
    const loadingHandler: shaka.extern.SchemePlugin = (...args) =>
      this.loadingHandler.handleLoad(...args);
=======
    const loadingHandler = getLoadingHandler(
      this.shaka,
      this.segmentManager,
      this.streamInfo,
      this.debugLoading
    );
>>>>>>> bca5ba1b
    this.shaka.net.NetworkingEngine.registerScheme("http", loadingHandler);
    this.shaka.net.NetworkingEngine.registerScheme("https", loadingHandler);
  }
}<|MERGE_RESOLUTION|>--- conflicted
+++ resolved
@@ -5,12 +5,8 @@
 } from "./manifest-parser-decorator";
 import { SegmentManager } from "./segment-manager";
 import { StreamInfo, StreamProtocol, Shaka } from "../types/types";
-<<<<<<< HEAD
 import { LoadingHandler } from "./loading-handler";
-=======
-import { getLoadingHandler } from "./loading-handler";
 import { decorateMethod } from "./utils";
->>>>>>> bca5ba1b
 
 export class Engine {
   private readonly shaka: Shaka;
@@ -19,12 +15,9 @@
   private readonly segmentManager: SegmentManager = new SegmentManager(
     this.streamInfo
   );
-<<<<<<< HEAD
   private loadingHandler: LoadingHandler;
-=======
   private debugLoading = Debug("shaka:segment-loading");
   private debugDestroying = Debug("shaka:destroying");
->>>>>>> bca5ba1b
 
   constructor(shaka?: unknown) {
     this.shaka = (shaka as Shaka | undefined) ?? window.shaka;
@@ -84,17 +77,8 @@
   }
 
   private initializeNetworkingEngine() {
-<<<<<<< HEAD
     const loadingHandler: shaka.extern.SchemePlugin = (...args) =>
       this.loadingHandler.handleLoad(...args);
-=======
-    const loadingHandler = getLoadingHandler(
-      this.shaka,
-      this.segmentManager,
-      this.streamInfo,
-      this.debugLoading
-    );
->>>>>>> bca5ba1b
     this.shaka.net.NetworkingEngine.registerScheme("http", loadingHandler);
     this.shaka.net.NetworkingEngine.registerScheme("https", loadingHandler);
   }
