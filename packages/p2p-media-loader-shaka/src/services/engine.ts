--- conflicted
+++ resolved
@@ -17,13 +17,8 @@
   );
   private debug = Debug("p2pml-shaka:engine");
 
-<<<<<<< HEAD
-  constructor(shaka?: Shaka) {
-    this.shaka = shaka ?? window.shaka;
-=======
   constructor(shaka?: unknown) {
     this.shaka = (shaka as Shaka | undefined) ?? window.shaka;
->>>>>>> 9c3b6686
   }
 
   initShakaPlayer(player: shaka.Player) {
