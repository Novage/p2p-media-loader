import "shaka-player/dist/shaka-player.compiled.d.ts";
import {
  HlsManifestParser,
  DashManifestParser,
} from "./manifest-parser-decorator";
import { SegmentManager } from "./segment-manager";
import Debug from "debug";
import { StreamInfo, StreamProtocol, Shaka } from "../types/types";
import { LoadingHandler } from "./loading-handler";
import { decorateMethod } from "./utils";

export class Engine {
  private readonly shaka: Shaka;
  private player!: shaka.Player;
<<<<<<< HEAD
  readonly streamInfo: StreamInfo = { isLive: false };
  readonly segmentManager: SegmentManager = new SegmentManager(this.streamInfo);
  private debugLoading = Debug("shaka:segment-loading");
=======
  private readonly streamInfo: StreamInfo = {};
  private readonly segmentManager: SegmentManager = new SegmentManager(
    this.streamInfo
  );
>>>>>>> f10f668d
  private debugDestroying = Debug("shaka:destroying");

  constructor(shaka?: unknown) {
    this.shaka = (shaka as Shaka | undefined) ?? window.shaka;
  }

  initShakaPlayer(player: shaka.Player) {
    this.player = player;
    this.initializeNetworkingEngine();
    this.registerParsers();

    player.addEventListener("loading", () => {
      this.debugDestroying("Loading manifest");
      this.destroy();
    });
    decorateMethod(player, "destroy", () => {
      this.debugDestroying("Shaka player destroying");
      this.destroy();
    });

    player.addEventListener("loaded", () => {
      this.streamInfo.isLive = player.isLive();
      this.segmentManager.loaded();
      const video = player.getMediaElement();
      video?.addEventListener("timeupdate", () => {
        if (!video) return;
        this.segmentManager.updatePlayheadTime(video.currentTime);
      });
    });
  }

  destroy() {
    this.segmentManager.destroy();
  }

  private registerParsers() {
    const setProtocol = (protocol: StreamProtocol) =>
      (this.streamInfo.protocol = protocol);
    const hlsParserFactory = () =>
      new HlsManifestParser(this.shaka, this.segmentManager, setProtocol);
    const dashParserFactory = () =>
      new DashManifestParser(this.shaka, this.segmentManager, setProtocol);
    this.shaka.media.ManifestParser.registerParserByExtension(
      "mpd",
      dashParserFactory
    );
    this.shaka.media.ManifestParser.registerParserByMime(
      "application/dash+xml",
      dashParserFactory
    );
    this.shaka.media.ManifestParser.registerParserByExtension(
      "m3u8",
      hlsParserFactory
    );
    this.shaka.media.ManifestParser.registerParserByMime(
      "application/x-mpegurl",
      hlsParserFactory
    );
    this.shaka.media.ManifestParser.registerParserByMime(
      "application/vnd.apple.mpegurl",
      hlsParserFactory
    );
  }

  private initializeNetworkingEngine() {
    const handleLoading: shaka.extern.SchemePlugin = (...args) => {
      const loadingHandler = new LoadingHandler({
        shaka: this.shaka,
        streamInfo: this.streamInfo,
        segmentManager: this.segmentManager,
      });
      return loadingHandler.handleLoading(...args);
    };
    this.shaka.net.NetworkingEngine.registerScheme("http", handleLoading);
    this.shaka.net.NetworkingEngine.registerScheme("https", handleLoading);
  }
}<|MERGE_RESOLUTION|>--- conflicted
+++ resolved
@@ -12,16 +12,10 @@
 export class Engine {
   private readonly shaka: Shaka;
   private player!: shaka.Player;
-<<<<<<< HEAD
-  readonly streamInfo: StreamInfo = { isLive: false };
-  readonly segmentManager: SegmentManager = new SegmentManager(this.streamInfo);
-  private debugLoading = Debug("shaka:segment-loading");
-=======
-  private readonly streamInfo: StreamInfo = {};
+  private readonly streamInfo: StreamInfo = { isLive: false };
   private readonly segmentManager: SegmentManager = new SegmentManager(
     this.streamInfo
   );
->>>>>>> f10f668d
   private debugDestroying = Debug("shaka:destroying");
 
   constructor(shaka?: unknown) {
