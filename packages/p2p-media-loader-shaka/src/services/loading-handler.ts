import { Segment } from "./segment";
import { SegmentManager } from "./segment-manager";
import { StreamInfo } from "../types/types";
import Debug from "debug";
import { Shaka } from "../types/types";

interface LoadingHandlerInterface {
  handleLoading: shaka.extern.SchemePlugin;
}

type LoadingHandlerParams = Parameters<shaka.extern.SchemePlugin>;
type Response = shaka.extern.Response;
type LoadingHandlerResult = shaka.extern.IAbortableOperation<Response>;

export class LoadingHandler implements LoadingHandlerInterface {
  private readonly shaka: Shaka;
  private readonly segmentManager: SegmentManager;
  private readonly streamInfo: StreamInfo;
  private loadArgs!: LoadingHandlerParams;
  private readonly abortController = new AbortController();
  private readonly debug = Debug("shaka:loading");

  constructor({
    shaka,
    streamInfo,
    segmentManager,
  }: {
    shaka: Shaka;
    segmentManager: SegmentManager;
    streamInfo: StreamInfo;
  }) {
    this.shaka = shaka;
    this.segmentManager = segmentManager;
    this.streamInfo = streamInfo;
  }

  private defaultLoad() {
    const fetchPlugin = this.shaka.net.HttpFetchPlugin;
    return fetchPlugin.parse(...this.loadArgs);
  }

  handleLoading(...args: LoadingHandlerParams): LoadingHandlerResult {
    this.loadArgs = args;
    const { RequestType } = this.shaka.net.NetworkingEngine;
    const [url, request, requestType] = args;
    if (requestType === RequestType.SEGMENT) {
      return this.handleSegmentLoading(url, request.headers.Range);
    }
<<<<<<< HEAD
    if (requestType === shaka.net.NetworkingEngine.RequestType.SEGMENT) {
      const segmentId = Segment.getLocalId(url, request.headers.Range);
      const stream = segmentManager.getStreamBySegmentLocalId(segmentId);
      const segment = stream?.segments.get(segmentId);

      (async () => {
        await result.promise;
        segmentManager.addLoadedSegment(segmentId);
      })();

      debug(`\n\nLoading segment with id: ${segmentId}`);
      debug(`Stream id: ${stream?.id}`);
      debug(`Segment: ${segment?.index}`);
=======

    const loading = this.defaultLoad();
    if (
      requestType === RequestType.MANIFEST &&
      this.streamInfo.protocol === "hls"
    ) {
      void this.handleStreamLoading(url, loading.promise);
>>>>>>> f10f668d
    }
    return loading;
  }

  private async handleStreamLoading(
    streamUrl: string,
    loadingPromise: Promise<unknown>
  ) {
    if (!this.segmentManager.urlStreamMap.has(streamUrl)) return;
    await loadingPromise;
    // Waiting for the playlist to be parsed
    setTimeout(() => this.segmentManager.updateHlsStreamByUrl(streamUrl), 0);
  }

  private handleSegmentLoading(
    segmentUrl: string,
    byteRangeString: string
  ): LoadingHandlerResult {
    const segmentId = Segment.getLocalId(segmentUrl, byteRangeString);
    const stream = this.segmentManager.getStreamBySegmentLocalId(segmentId);
    const segment = stream?.segments.get(segmentId);
    this.debug(`\n\nLoading segment with id: ${segmentId}`);
    this.debug(`Stream id: ${stream?.id}`);
    this.debug(`Segment: ${segment?.index}`);
    if (!stream) return this.defaultLoad();

    return new this.shaka.util.AbortableOperation(
      this.fetchSegment(segmentUrl, byteRangeString),
      async () => this.abortController.abort()
    );
  }

  private async fetchSegment(
    segmentUrl: string,
    byteRangeString?: string
  ): Promise<Response> {
    const headers = new Headers();

    if (byteRangeString) headers.set("Range", byteRangeString);
    const response = await fetch(segmentUrl, {
      headers,
      signal: this.abortController.signal,
    });
    const data = await response.arrayBuffer();
    const { status, url } = response;

    return {
      data,
      headers: {},
      status,
      uri: url,
      originalUri: segmentUrl,
      timeMs: getLoadingDurationBasedOnBitrate({
        bitrate: 2749539,
        bytesLoaded: data.byteLength,
      }),
    };
  }
}

function getLoadingDurationBasedOnBitrate({
  bitrate,
  bytesLoaded,
}: {
  bitrate: number;
  bytesLoaded: number;
}) {
  const bites = bytesLoaded * 8;
  const targetBandwidth = Math.round(bitrate * 1.1);
  return Math.round(bites / targetBandwidth) * 1000;
}<|MERGE_RESOLUTION|>--- conflicted
+++ resolved
@@ -46,21 +46,6 @@
     if (requestType === RequestType.SEGMENT) {
       return this.handleSegmentLoading(url, request.headers.Range);
     }
-<<<<<<< HEAD
-    if (requestType === shaka.net.NetworkingEngine.RequestType.SEGMENT) {
-      const segmentId = Segment.getLocalId(url, request.headers.Range);
-      const stream = segmentManager.getStreamBySegmentLocalId(segmentId);
-      const segment = stream?.segments.get(segmentId);
-
-      (async () => {
-        await result.promise;
-        segmentManager.addLoadedSegment(segmentId);
-      })();
-
-      debug(`\n\nLoading segment with id: ${segmentId}`);
-      debug(`Stream id: ${stream?.id}`);
-      debug(`Segment: ${segment?.index}`);
-=======
 
     const loading = this.defaultLoad();
     if (
@@ -68,7 +53,6 @@
       this.streamInfo.protocol === "hls"
     ) {
       void this.handleStreamLoading(url, loading.promise);
->>>>>>> f10f668d
     }
     return loading;
   }
@@ -96,12 +80,13 @@
     if (!stream) return this.defaultLoad();
 
     return new this.shaka.util.AbortableOperation(
-      this.fetchSegment(segmentUrl, byteRangeString),
+      this.fetchSegment(segmentId, segmentUrl, byteRangeString),
       async () => this.abortController.abort()
     );
   }
 
   private async fetchSegment(
+    segmentId: string,
     segmentUrl: string,
     byteRangeString?: string
   ): Promise<Response> {
@@ -114,6 +99,8 @@
     });
     const data = await response.arrayBuffer();
     const { status, url } = response;
+
+    this.segmentManager.addLoadedSegment(segmentId);
 
     return {
       data,
