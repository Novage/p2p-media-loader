--- conflicted
+++ resolved
@@ -84,26 +84,12 @@
     }
   }
 
-<<<<<<< HEAD
-=======
   updateHlsStreamByUrl(url: string) {
     const stream = this.urlStreamMap.get(url);
     if (!stream || !stream.shakaStream) return;
     this.updateStream({ stream: stream.shakaStream });
   }
 
-  getSegment(segmentLocalId: string) {
-    const stream = this.getStreamBySegmentLocalId(segmentLocalId);
-    return stream?.segments.get(segmentLocalId);
-  }
-
-  getStreamBySegmentLocalId(segmentLocalId: string) {
-    for (const stream of this.streams.values()) {
-      if (stream.segments.has(segmentLocalId)) return stream;
-    }
-  }
-
->>>>>>> f10f668d
   private processDashSegmentReferences(
     managerStream: Stream,
     segmentReferences: shaka.media.SegmentReference[]
