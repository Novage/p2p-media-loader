--- conflicted
+++ resolved
@@ -106,12 +106,9 @@
 
   packages/p2p-media-loader-demo:
     dependencies:
-<<<<<<< HEAD
       d3:
         specifier: ^7.9.0
         version: 7.9.0
-=======
->>>>>>> 83fc648e
       hls.js:
         specifier: ^1.5.7
         version: 1.5.7
@@ -125,12 +122,10 @@
         specifier: ^9.1.9
         version: 9.1.9(@egjs/hammerjs@2.0.17)(component-emitter@1.3.1)(keycharm@0.4.0)(uuid@9.0.1)(vis-data@7.1.9)(vis-util@5.0.7)
     devDependencies:
-<<<<<<< HEAD
       '@types/d3':
         specifier: ^7.4.3
         version: 7.4.3
-=======
->>>>>>> 83fc648e
+
       '@types/dplayer':
         specifier: ^1.25.5
         version: 1.25.5
@@ -1140,13 +1135,10 @@
     resolution: {integrity: sha512-/kYRxGDLWzHOB7q+wtSUQlFrtcdUccpfy+X+9iMBpHK8QLLhx2wIPYuS5DYtR9Wa/YlZAbIovy7qVdB1Aq6Lyw==}
     dev: true
 
-<<<<<<< HEAD
   /@types/geojson@7946.0.14:
     resolution: {integrity: sha512-WCfD5Ht3ZesJUsONdhvm84dmzWOiOzOAqOncN0++w0lBw1o8OuDNJF2McvvCef/yBqb/HYRahp1BYtODFQ8bRg==}
     dev: true
 
-=======
->>>>>>> 83fc648e
   /@types/hammerjs@2.0.45:
     resolution: {integrity: sha512-qkcUlZmX6c4J8q45taBKTL3p+LbITgyx7qhlPYOdOHZB7B31K0mXbP5YA7i7SgDeEGuI9MnumiKPEMrxg8j3KQ==}
     dev: false
